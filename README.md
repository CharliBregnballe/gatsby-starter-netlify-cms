--- conflicted
+++ resolved
@@ -21,7 +21,6 @@
 ### Accessing the CMS
 Follow the [Netlify CMS Quick Start Guide](https://www.netlifycms.org/docs/quick-start/#authentication) to set up authentication, and hosting.
 
-<<<<<<< HEAD
 
 - - -
 
@@ -34,8 +33,7 @@
 ```
 
 [Full details here](https://www.npmjs.com/package/node-gyp 'NPM node-gyp page')
-=======
->>>>>>> 6ec844d1
+
 ## Take a Test Drive
 Netlify CMS can run in any frontend web environment, but the quickest way to try it out is by running it on a pre-configured starter site with Netlify. Our example here is the Kaldi coffee company template. Use the button below to build and deploy your own copy of the repository:
 
