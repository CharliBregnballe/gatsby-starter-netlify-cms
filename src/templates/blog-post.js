--- conflicted
+++ resolved
@@ -1,9 +1,6 @@
 import React from 'react'
-<<<<<<< HEAD
 import PropTypes from 'prop-types'
-=======
 import { kebabCase } from 'lodash'
->>>>>>> 6b929b75
 import Helmet from 'react-helmet'
 import Link from 'gatsby-link'
 import Content, { HTMLContent } from '../components/Content'
